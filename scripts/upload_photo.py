import os
import requests
import sys
import random

SERVER_URL = os.environ.get("SERVER_URL", "http://localhost:5000")
ADD_FAKE_ANNOTATION = True
<<<<<<< HEAD
objects = ["object1", "object2","object3"]

def upload_item(file_path):
    item = {
        "contentType": "image/jpeg",
        "camera_location_id": "daa31ed1-d852-4c21-bef2-0536d3022652"
    }
     
    random_object = random.choice(objects)
    # Add a bounding box for an "object" for testing
    if ADD_FAKE_ANNOTATION:
        item['annotations'] = [{
            "boundary": {
                "height": 0.5,
                "width": 0.5,
                "top": 0.25,
                "left": 0.25
            },
            "confidence": 0.9,
            "label": random_object
        }]
=======
LOCATION_ID = "35c1ad19-b965-46d6-963a-dbef1435b5fc"


def upload_item(file_path):
    item = {
        "camera_location_id": LOCATION_ID,
        "contentType": "image/jpeg"
    }
>>>>>>> e232458e

    req_url = "{}/photos".format(SERVER_URL)
    req = requests.post(req_url, json=item)
    photo = req.json()

    if ADD_FAKE_ANNOTATION:
        # Add a bounding box for an "object" for testing
        patch = {
            'annotations': [{
                "boundary": {
                    "height": 0.5,
                    "width": 0.5,
                    "top": 0.25,
                    "left": 0.25
                },
                "confidence": 0.9,
                "label": "object"
            }]
        }

        req_url = "{}/photos/{}".format(SERVER_URL, photo['id'])
        req = requests.patch(req_url, json=patch)

    headers = {
        "Content-Type": "image/jpeg"
    }

    with open(file_path, "rb") as source:
        if photo['imageUrl'].startswith("http"):
            image_url = photo['imageUrl']
        else:
            image_url = SERVER_URL + photo['imageUrl']

        req = requests.put(image_url, data=source, headers=headers)
        print("Response: {}".format(req.status_code))


if __name__ == "__main__":
    if len(sys.argv) < 2:
        print("Usage: {} <photo file path>".format(sys.argv[0]))
        sys.exit(1)

    file_path = sys.argv[1]
    if not os.path.exists(file_path):
        print("File not found: {}".format(file_path))
        sys.exit(1)

    upload_item(file_path)<|MERGE_RESOLUTION|>--- conflicted
+++ resolved
@@ -5,7 +5,6 @@
 
 SERVER_URL = os.environ.get("SERVER_URL", "http://localhost:5000")
 ADD_FAKE_ANNOTATION = True
-<<<<<<< HEAD
 objects = ["object1", "object2","object3"]
 
 def upload_item(file_path):
@@ -27,16 +26,6 @@
             "confidence": 0.9,
             "label": random_object
         }]
-=======
-LOCATION_ID = "35c1ad19-b965-46d6-963a-dbef1435b5fc"
-
-
-def upload_item(file_path):
-    item = {
-        "camera_location_id": LOCATION_ID,
-        "contentType": "image/jpeg"
-    }
->>>>>>> e232458e
 
     req_url = "{}/photos".format(SERVER_URL)
     req = requests.post(req_url, json=item)
