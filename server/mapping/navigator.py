--- conflicted
+++ resolved
@@ -8,12 +8,7 @@
 passed location_id to look up the appropriate map.
 """
 
-<<<<<<< HEAD
 from floor import Floor
-=======
-from .grid import Grid
-
->>>>>>> d80e0f30
 
 class Navigator:
     def __init__(self):
