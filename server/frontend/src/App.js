--- conflicted
+++ resolved
@@ -4,43 +4,13 @@
 import NewFeature from './NewFeature.js'
 //import Save_Delete_Buttons from './Save_Delete_Buttons.js'
 import 'reactjs-popup/dist/index.css';
-<<<<<<< HEAD
-import React, { useState, useEffect } from 'react';
-=======
-import {useState, useEffect} from 'react';
+import React, {useState, useEffect} from 'react';
 
 export const port = '5000'
->>>>>>> 5eeb275e
 
 function App() {
   const host = window.location.hostname;
 
-<<<<<<< HEAD
-  const buttonStyle = {
-    marginBottom: "20px"
-  }
-
-  const [selectedMap, setSelectedMap] = useState('');
-  const [selectedImage, setSelectedImage] = useState('');
-  const [headsets, setHeadsets] = useState([]);
-  const [maps, setMaps] = useState([]);
-  const [popUpClass, displayModal] = useState(false);
-  const [showNewMap, showMap] = useState(false);
-  const [inEditMode, setInEditMode] = useState({
-    status: false,
-    rowKey: null
-  });
-
-  useEffect(() => {
-    fetch(`http://${host}:5000/maps`)
-      .then(response => response.json())
-      .then(data => {
-        console.log(data);
-        var fetchedMaps = []
-        for (var idx in data['maps']) {
-          console.log(data['maps'][idx]['id']);
-          fetchedMaps.push({'id': data['maps'][idx]['id'], 'name': data['maps'][idx]['name'], 'image': data['maps'][idx]['image']});
-=======
     const buttonStyle = {
         marginBottom: "20px"
     }
@@ -52,6 +22,10 @@
     const [maps, setMaps] = useState([]);
     const [popUpClass, displayModal] = useState(false);
     const [showNewMap, showMap] = useState(false);
+    const [inEditMode, setInEditMode] = useState({
+      status: false,
+      rowKey: null
+    });
 
     useEffect(() => {
         fetch(`http://${host}:${port}/maps`)
@@ -177,7 +151,6 @@
             return "https://media.istockphoto.com/photos/dramatic-sunset-over-a-quiet-lake-picture-id1192051826?k=20&m=1192051826&s=612x612&w=0&h=9HyN74dQTBcTZXB7g-BZp6mXV3upTgSvIav0x7hLm-I=";
         } else {
             return "http://pages.cs.wisc.edu/~hartung/easyvizar/seventhfloor.png";
->>>>>>> 5eeb275e
         }
     }
 
@@ -241,10 +214,8 @@
             showMap(showNewMap ? false : true)
         }
     }
-<<<<<<< HEAD
-  }
-
-  const onEdit = (e, id) => {
+
+    const onEdit = (e, id) => {
     setInEditMode({
         status: true,
         rowKey: id
@@ -299,18 +270,23 @@
         <NewFeature popUpClass={popUpClass}/>
         <NewMap showNewMap={showNewMap}/>
         <div className="map-image-container">
-          <img id="map-image" className="img-fluid" src={selectedImage} alt="Map of the environment" />
-          <img id="map-qrcode" className="img-fluid" src={`http://${host}:5000/maps/${selectedMap}/qrcode`} alt="QR code to synchronize headsets" style={{width:400}}/>
-        </div>
-        <div>
-          <Table striped bordered hover>
-            <thead>
-              <tr>
-                <th rowSpan='2'>Headset ID</th>
-                <th rowSpan='2'>Name</th>
-                <th rowSpan='2'>Map ID</th>
-                <th rowSpan='2'>Last Update</th>
-                <th colSpan='3'>Position</th>
+          <img id="map-image" src={selectedImage} alt="Map of the environment" onLoad={onMapLoad}
+                         onClick={onMouseClick}/>
+                    {features.map((f, index) => {
+                        return <img className="features" id={f.id} src={`http://${host}:${port}${f.icon}`} alt={f.name}
+                                    style={{left: features[index].scaledX, top: features[index].scaledY}}/>
+                    })}
+                </div>
+                <div>
+                    <Table striped bordered hover>
+                        <thead>
+                        <tr>
+                            <th rowSpan='2'>Headset ID</th>
+                            <th rowSpan='2'>Name</th>
+                            <th rowSpan='2'>Map ID</th>
+                            <th rowSpan='2'>Last Update</th>
+                            <th colSpan='3'>Position</th>
+
                 <th colSpan='3'>Orientation</th>
                 <th colSpan='1'></th>
               </tr>
@@ -412,115 +388,10 @@
               }
             </tbody>
           </Table>
-=======
-
-    return (
-        <div className="App">
-            <Navbar bg="dark" variant="dark">
-                <Container>
-                    <Navbar.Brand>Easy Viz AR Admin</Navbar.Brand>
-                    <Navbar.Toggle aria-controls="basic-navbar-nav"/>
-                </Container>
-            </Navbar>
-            <div className="app-body">
-                <div className="nav">
-                    <div className="dropdown-container">
-                        <DropdownButton id="map-dropdown" title="Select Map" onSelect={handleMapSelection}
-                                        defaultValue={getDefaultMapSelection}>
-                            {
-                                maps.map((e, index) => {
-                                    return <Dropdown.Item eventKey={e.id}>{e.name}</Dropdown.Item>
-                                })
-                            }
-                        </DropdownButton>
-                    </div>
-                    <div className="new-map-button header-button">
-                        <Button variant="secondary" style={buttonStyle} onClick={(e) => showMapPopup(e)}>New
-                            Map</Button>
-                    </div>
-                    <div className="add-feature-button header-button">
-                        <Button variant="secondary" title="Add Feature" value="Add Feature"
-                                onClick={(e) => showFeature(e)}>Add Feature</Button>
-                    </div>
-                </div>
-                <hr/>
-                <NewFeature popUpClass={popUpClass}/>
-                <NewMap showNewMap={showNewMap}/>
-                <div className="map-image-container">
-                    <img id="map-image" src={selectedImage} alt="Map of the environment" onLoad={onMapLoad}
-                         onClick={onMouseClick}/>
-                    {features.map((f, index) => {
-                        return <img className="features" id={f.id} src={`http://${host}:${port}${f.icon}`} alt={f.name}
-                                    style={{left: features[index].scaledX, top: features[index].scaledY}}/>
-                    })}
-                </div>
-                <div>
-                    <Table striped bordered hover>
-                        <thead>
-                        <tr>
-                            <th rowSpan='2'>Headset ID</th>
-                            <th rowSpan='2'>Name</th>
-                            <th rowSpan='2'>Map ID</th>
-                            <th rowSpan='2'>Last Update</th>
-                            <th colSpan='3'>Position</th>
-                            b
-                            <th colSpan='3'>Orientation</th>
-                        </tr>
-                        <tr>
-                            <th>X</th>
-                            <th>Y</th>
-                            <th>Z</th>
-                            <th>X</th>
-                            <th>Y</th>
-                            <th>Z</th>
-                        </tr>
-                        </thead>
-                        <tbody>
-                        {
-                            headsets.map((e, index) => {
-                                return <tr>
-                                    <td>{e.id}</td>
-                                    <td>{e.name}</td>
-                                    <td>{e.mapId}</td>
-                                    <td>{e.lastUpdate}</td>
-                                    <td>{e.positionX}</td>
-                                    <td>{e.positionY}</td>
-                                    <td>{e.positionZ}</td>
-                                    <td>{e.orientationX}</td>
-                                    <td>{e.orientationY}</td>
-                                    <td>{e.orientationZ}</td>
-                                </tr>
-                            })
-                        }
-                        </tbody>
-                    </Table>
-                </div>
-                <div>
-                    <Table striped bordered hover>
-                        <thead>
-                        <tr>
-                            <th rowSpan='2'>Map ID</th>
-                            <th rowSpan='2'>Name</th>
-                            <th rowSpan='2'>Image</th>
-                        </tr>
-                        </thead>
-                        <tbody>
-                        {
-                            maps.map((e, index) => {
-                                return <tr>
-                                    <td>{e.id}</td>
-                                    <td>{e.name}</td>
-                                    <td>{e.image}</td>
-                                </tr>
-                            })
-                        }
-                        </tbody>
-                    </Table>
-                </div>
-            </div>
->>>>>>> 5eeb275e
         </div>
-    );
+      </div>
+    </div>
+  );
 }
 
 export default App;