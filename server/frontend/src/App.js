import './App.css';
import {Navbar, Container, Dropdown, DropdownButton, Form, Table, Nav, Button} from 'react-bootstrap';
import NewMap from './NewMap.js';
import NewFeature from './NewFeature.js'
import 'reactjs-popup/dist/index.css';
import React, {useState, useEffect} from 'react';
import moment from 'moment';
import {FontAwesomeIcon} from '@fortawesome/react-fontawesome'
import {solid, regular, brands} from '@fortawesome/fontawesome-svg-core/import.macro'

import fontawesome from '@fortawesome/fontawesome'
import {
    faBandage,
    faDoorClosed,
    faElevator,
    faExclamationTriangle,
    faFire,
    faFireExtinguisher,
    faHeadset,
    faMessage,
    faSquare,
    faStairs,
    faTruckMedical,
    faUser,
} from "@fortawesome/free-solid-svg-icons";

fontawesome.library.add(faBandage, faDoorClosed, faElevator,
    faExclamationTriangle, faFire, faFireExtinguisher, faHeadset, faMessage,
    faSquare, faStairs, faTruckMedical, faUser);

export const port = '5003'


function App() {
    const host = 'localhost';

    // Map feature type -> FA icon
    const icons = {
        fire: solid('fire'),
        warning: solid('triangle-exclamation'),
        injury: solid('bandage'),
        door: solid('door-closed'),
        elevator: solid('elevator'),
        stairs: solid('stairs'),
        user: solid('user'),
        object: solid('square'),
        extinguisher: solid('fire-extinguisher'),
        message: solid('message'),
    }

    const buttonStyle = {
        marginBottom: "20px"
    }

    const [selectedMap, setSelectedMap] = useState('');
    const [features, setFeatures] = useState([]);
    const [selectedImage, setSelectedImage] = useState('');
    const [headsets, setHeadsets] = useState([]);
    const [combinedMapObjects, setCombinedMapObjects] = useState([]);
    const [maps, setMaps] = useState([]);
    const [popUpClass, displayModal] = useState(false);
    const [showNewMap, showMap] = useState(false);
    const [mapLoaded, setMapLoaded] = useState(false);
    const [crossHairIcon, setCrossHairIcon] = useState("/icons/headset16.png");
    const [inEditModeMap, setInEditModeMap] = useState({
        status: false,
        rowKey: null
    });
    const [pointCoordinates, setPointCoordinates] = useState([]);
    const [inEditModeHeadset, setInEditModeHeadset] = useState({
        status: false,
        rowKey: null
    });
    const [cursor, setCursor] = useState('auto');
    const [headsetNames, setHeadsetNames] = useState([]);
    const [mapNames, setMapNames] = useState([]);
    const [clickCount, setClickCount] = useState(0);
<<<<<<< HEAD
    const [iconIndex, setIconIndex] = useState(-1);
    const [headsetsChecked, setHeadsetsChecked] = useState(false);
    const [featuresChecked, setFeaturesChecked] = useState(false);
=======
    const [iconIndex, setIconIndex] = useState(null);
>>>>>>> 5da30398

    useEffect(() => {
        get_maps();
    }, []);

    useEffect(() => {
        combineMapObjects();
    }, [features, setFeatures]);

    useEffect(() => {
    }, [combinedMapObjects, setCombinedMapObjects]);

    useEffect(() => {
        combineMapObjects();
    }, [headsets, setHeadsets])

    useEffect(() => {
        getHeadsets();
    }, []);

    useEffect(() => {
        setSelectedImage(getMapImage(selectedMap));
    }, [selectedMap, setSelectedMap]);


    // time goes off every 10 seconds to refresh headset data
    useEffect(() => {
        const timer = setTimeout(() => getHeadsets(), 1e4)
        return () => clearTimeout(timer)
    });

    useEffect(() => {
        combineMapObjects();
    }, [featuresChecked, setFeaturesChecked]);

    useEffect(() => {
        combineMapObjects();
    }, [headsetsChecked, setHeadsetsChecked]);

    const changeMapObjects = (e, v) => {

    };

    const changeMapObjectsContainer  = (e) => {
        if (e.target.id == 'features-switch') {
            setFeaturesChecked(e.target.checked);
        }
        if (e.target.id == 'headsets-switch') {
            setHeadsetsChecked(e.target.checked);
        }
        console.log(e);
    };

    const combineMapObjects = () => {
        if (!mapLoaded)
            return;
        var combinedMapObjectList = [];

        if (featuresChecked)
            for (const i in features) {
                const v = features[i];
                combinedMapObjectList.push({
                    'id': v.id,
                    'mapId': v.mapId,
                    'name': v.name,
                    'scaledX': convertVector2Scaled(v.positionX, v.positionZ)[0],
                    'scaledY': convertVector2Scaled(v.positionX, v.positionZ)[1],
                    'iconValue': v.iconValue
                });
            }

        if (headsetsChecked)
            for (const i in headsets) {
                const v = headsets[i];
                combinedMapObjectList.push({
                    'id': v.id,
                    'mapId': v.mapId,
                    'name': v.name,
                    'scaledX': convertVector2Scaled(v.positionX, v.positionZ)[0],
                    'scaledY': convertVector2Scaled(v.positionY, v.positionZ)[1],
                    'iconValue': 'headset'
                });
            }

        setCombinedMapObjects(combinedMapObjectList);
    }

    // function that sends request to server to get headset data
    function getHeadsets() {
        fetch(`http://${host}:${port}/headsets`)
            .then(response => {
                return response.json()
            }).then(data => {
            var fetchedHeadsets = []
            var headsetNamesList = []
            for (var k in data) {
                var v = data[k];
                fetchedHeadsets.push({
                    'id': v.id,
                    'lastUpdate': v.lastUpdate,
                    'mapId': v.mapId,
                    'name': v.name,
                    'orientationX': v.orientation.x,
                    'orientationY': v.orientation.y,
                    'orientationZ': v.orientation.z,
                    'positionX': v.position.x,
                    'positionY': v.position.y,
                    'positionZ': v.position.z
                });
                headsetNamesList.push(v.name); // TODO: Question: why do we need this names list?
            }
            setHeadsets(fetchedHeadsets);
            setHeadsetNames(headsetNamesList); // TODO: Question: why do we need this names list?
        });
    }


    // gets list of maps from server
    function get_maps() {
        fetch(`http://${host}:${port}/maps`)
            .then(response => response.json())
            .then(data => {
                var map_names = []
                // var fetchedMaps = [];
                for (var key in data) {
                    // fetchedMaps.push({'id': data[key]['id'], 'name': data[key]['name'], 'image': data[key]['image'], 'viewBox': data[key]['viewBox']});
                    maps.push({
                        'id': data[key]['id'],
                        'name': data[key]['name'],
                        'image': data[key]['image'],
                        'viewBox': data[key]['viewBox']
                    });
                    var temp = {
                        'id': data[key]['id'],
                        'name': data[key]['name'],
                        'image': data[key]['image'],
                        'viewBox': data[key]['viewBox']
                    }
                    map_names.push(temp) // TODO: Question: why do we need this names list?
                }
                // setMaps(fetchedMaps); // TODO: Question: this is causing issues in  mapNames[index]['name'] in maps.map
                //  TODO: Question: because maps are refreshed but mapNames takes time. We should use the same state object in if-else in the HTML
                setMapNames(map_names) // TODO: Question: why do we need this names list?
                setSelectedMap(getDefaultMapSelection());
                setSelectedImage(getDefaultMapImage());
            });
        setSelectedMap(getDefaultMapSelection());
        setSelectedImage(getDefaultMapImage());
    }

    const onMapLoad = () => {
        if (selectedMap == 'NULL')
            return;

        setMapLoaded(true);

        fetch(`http://${host}:${port}/maps/${selectedMap}/features`)
            .then(response => {
                if (response.ok) {
                    return response.json();
                }
            }).then(data => {

            let fetchedFeatures = []
            if (data == undefined || data == null || data[0] === undefined) {
                console.log("NO DATA FOR MAP")
            } else {
                for (let i in data) {
                    let v = data[i];

                    fetchedFeatures.push({
                        'id': v.id,
                        'mapId': v.mapId,
                        'name': v.name,
                        'positionX': v.position.x,
                        'positionY': v.position.y,
                        'positionZ': v.position.z,
<<<<<<< HEAD
                        'iconValue': v.style.icon
=======
                        'scaledX': convertVector2Scaled(v.position.x, v.position.x)[0],
                        'scaledY': convertVector2Scaled(v.position.x, v.position.z)[1],
                        'iconValue': v.type
>>>>>>> 5da30398
                    });
                }
            }
            setFeatures(fetchedFeatures);

            fetch(`http://${host}:${port}/headsets`)
                .then(response => {
                    return response.json()
                }).then(data => {
                let fetchedHeadsets = [] // TODO: Question: why do we need this names list?
                var headsetNamesList = []
                for (let k in data) {
                    let v = data[k];
                    if (selectedMap === v.mapId) {
                        fetchedHeadsets.push({
                            'id': v.id,
                            'lastUpdate': v.lastUpdate,
                            'mapId': v.mapId,
                            'name': v.name,
                            'orientationX': v.orientation.x,
                            'orientationY': v.orientation.y,
                            'orientationZ': v.orientation.z,
                            'positionX': v.position.x,
                            'positionY': v.position.y,
                            'positionZ': v.position.z,
                            'scaledX': convertVector2Scaled(v.position.x, v.position.z)[0],
                            'scaledY': convertVector2Scaled(v.position.x, v.position.z)[1],
                            'iconValue': 'user'
                        });
                    }
                    headsetNamesList.push(v.name); // TODO: Question: why do we need this names list?
                }
                setHeadsets(fetchedHeadsets);
                setHeadsetNames(headsetNamesList); // TODO: Question: why do we need this names list?
            });

        });

    }

    const getMapImage = (mapId) => {
        var map = null;
        for (var i = 0; i < maps.length; i++) {
            if (maps[i].id == mapId) {
                map = maps[i];
                break;
            }
        }
        if (map == null)
            return '';

        return `http://${host}:${port}/${map['image']}`;
        // return "http://pages.cs.wisc.edu/~hartung/easyvizar/seventhfloor.png";
        // if ("2e1a03e6-3d9d-11ec-a64a-0237d8a5e2fd" === mapId) {
        //     return `http://${host}:${port}/uploads/seventhfloor.png`;
        // } else if ("0a820028-3d9d-11ec-a64a-0237d8a5e2fd" === mapId) {
        //     return "https://media.istockphoto.com/photos/dramatic-sunset-over-a-quiet-lake-picture-id1192051826?k=20&m=1192051826&s=612x612&w=0&h=9HyN74dQTBcTZXB7g-BZp6mXV3upTgSvIav0x7hLm-I=";
        // } else {
        //     return "http://pages.cs.wisc.edu/~hartung/easyvizar/seventhfloor.png";
        // }
    }

    const handleMapSelection = (e, o) => {
        setSelectedMap(e);
        setFeaturesChecked(false);
        setHeadsetsChecked(false);
    }

    const getDefaultMapSelection = () => {
        if (maps.length == 0)
            return 'NULL';
        return maps[0]['id'];
    }

    const getDefaultMapImage = () => {
        return getMapImage(getDefaultMapSelection());
    }

    const convertVector2Scaled = (x, yy) => {
        var list = [];
        var map = {};
        for (var i = 0; i < maps.length; i++) {
            if (maps[i]['id'] == selectedMap)
                map = maps[i];
        }
        if (Object.keys(map).length === 0 || !mapLoaded)
            return [0, 0];
        const xmin = map['viewBox'][0];
        const ymin = map['viewBox'][1];
        const width = map['viewBox'][2];
        const height = map['viewBox'][3];
        list.push(document.getElementById('map-image').offsetWidth / width * (x - xmin));
        list.push(document.getElementById('map-image').offsetHeight / height * (yy - ymin));

        return list;
    }

    const convertScaled2Vector = (px, py) => {
        var list = [];
        var map = {};
        for (var i = 0; i < maps.length; i++) {
            if (maps[i]['id'] == selectedMap)
                map = maps[i];
        }
        if (Object.keys(map).length === 0 || !mapLoaded)
            return [0, 0];

        const xmin = map['viewBox'][0];
        const ymin = map['viewBox'][1];
        const width = map['viewBox'][2];
        const height = map['viewBox'][3];
        list.push((px * width / document.getElementById('map-image').offsetWidth + xmin));
        list.push((py * height / document.getElementById('map-image').offsetHeight + ymin));

        return list;
    }

    const changePointValue = (value, idx) => {
        var coordinates = pointCoordinates;
        coordinates[idx] = value;
        setPointCoordinates(coordinates);
    }

    const onMouseClick = (e) => {
        if (cursor != 'crosshair')
            return;

        let f = []
        for (let i in features) {
            f.push(features[i]);
        }
        if (clickCount > 0)
            f.pop();
        f.push({
            id: 'fire-1',
            mapId: selectedMap,
            name: 'Fire',
            positionX: convertScaled2Vector(e.clientX - e.target.getBoundingClientRect().left, e.clientY - e.target.getBoundingClientRect().top)[0],
            positionY: 0,
            positionZ: convertScaled2Vector(e.clientX - e.target.getBoundingClientRect().left, e.clientY - e.target.getBoundingClientRect().top)[1],
            scaledX: e.clientX - e.target.getBoundingClientRect().left,
            scaledY: e.clientY - e.target.getBoundingClientRect().top,
            icon: crossHairIcon,
            iconValue: icons[iconIndex]
        });

        setFeatures(f);
        setPointCoordinates([convertScaled2Vector(e.clientX - e.target.getBoundingClientRect().left,
            e.clientY - e.target.getBoundingClientRect().top)[0],
            0,
            convertScaled2Vector(e.clientX - e.target.getBoundingClientRect().left,
                e.clientY - e.target.getBoundingClientRect().top)[1]]);

        setClickCount(clickCount + 1);
    }

    // shows the new feature popup
    const showFeature = (e) => {
        if (showNewMap == false) {
            displayModal(popUpClass ? false : true)
        }
    }

    // shows the new map popup
    const showMapPopup = (e) => {
        if (popUpClass == false) {
            showMap(showNewMap ? false : true)
        }
    }

    // turns on map editing
    const onEditMap = (e, id) => {
        if (inEditModeMap.status == true && inEditModeMap.rowKey != null) {
            alert("Please save or cancel edit on other map before editing another map");
            return;
        }

        setInEditModeMap({
            status: true,
            rowKey: id,
            map_name: maps[id]['name'],
            map_image: maps[id]['image']
        });
    }

    // turns on headset editing
    const onEditHeadset = (e, id) => {
        if (inEditModeHeadset.status == true && inEditModeHeadset.rowKey != null) {
            alert("Please save or cancel edit on other headset before editing another headset");
            return;
        }

        setInEditModeHeadset({
            status: true,
            rowKey: id,
            headset_name: headsets[id]['name']
        });
    }

    // sends request to url, usually used for saving headset and map data. Reloads window on response
    const saveData = (url, requestData) => {
        console.log("Sending request to " + url);
        fetch(url, requestData)
            .then(response => {
                //window.location.reload(false);
            }).then(data => {
            console.log("data: " + data);
        });
    }

    // saves the headset data
    const onSaveHeadsets = (e, index) => {
        const headset = null;
        const id = e.target.id.substring(7, e.target.id.length);
        const url = `http://${host}:${port}/headsets/${id}`;
        for (var x in headsets) {
            if (headsets[x]['id'] == id) {

                var dup = checkHeadsetName(headsets[x]['name'], headsets[x]['id']);
                if (dup) {
                    var conf = window.confirm('There is another headset with the same name. Are you sure you want to continue?');
                    if (!conf) {
                        return;
                    }
                }

                const requestData = {
                    method: 'PUT',
                    headers: {
                        'Content-Type': 'application/json'
                    },
                    body: JSON.stringify(headsets[x])
                };
                saveData(url, requestData);
                headsetNames[x] = headsets[x]['name']
                break;
            }
        }
        onCancelHeadset(null, index);
        console.log("headset updated");
    }

    // saves the map data
    const saveMap = (e, index) => {
        console.log(e.target);
        const id = e.target.id.substring(7, e.target.id.length);
        const url = `http://${host}:${port}/maps/${id}`;
        var i = 0;
        for (var x in maps) {
            if (maps[x]['id'] == id) {

                var dup_name = checkMapName(mapNames[i]['name'], maps[x]['id']);
                if (dup_name) {
                    var conf = window.confirm('There is another map with the same name. Are you sure you want to continue?');
                    if (!conf) {
                        return;
                    }
                }

                var dup_image = checkMapImage(mapNames[i]['image'], maps[x]['id']);
                if (dup_image) {
                    var conf = window.confirm('There is another map with the same image. Are you sure you want to continue?');
                    if (!conf) {
                        return;
                    }
                }

                const requestData = {
                    method: 'PUT',
                    headers: {
                        'Content-Type': 'application/json'
                    },
                    body: JSON.stringify(maps[x])
                };
                saveData(url, requestData);
                mapNames[x]['image'] = maps[x]['image']
                mapNames[x]['name'] = maps[x]['name']
                break;
            }
            i = i + 1
        }
        onCancelMap(index);
    }

    // cancels map editing
    const onCancelMap = (index) => {

        maps[index]['name'] = mapNames[index]['name']
        maps[index]['image'] = mapNames[index]['image']

        // reset the inEditMode state value
        setInEditModeMap({
            status: false,
            rowKey: null,
            map_name: null,
            map_image: null
        });
    }

    // turns off headset editing
    const onCancelHeadset = (element, index) => {

        headsets[index]['name'] = headsetNames[index];

        setInEditModeHeadset({
            status: false,
            rowKey: null,
            headset_name: null
        });
    }

    // onchange handler for updating headset name
    const updateHeadsetName = (e) => {
        var newHeadsets = [];
        var prefix = "headsetName";
        var headset_id = e.target.id.substring(prefix.length, e.target.id.length);

        for (var x in headsets) {
            if (headsets[x]['id'] == headset_id) {
                headsets[x]['name'] = e.target.value;
                inEditModeHeadset.headset_name = e.target.value;
            }
            newHeadsets.push(headsets[x]);
        }
        setHeadsets(newHeadsets);
    }

    // onchange handler for updating map image
    const updateImage = (e) => {
        var newMaps = [];
        var prefix = "mapImage";
        var image_id = e.target.id.substring(prefix.length, e.target.id.length);
        for (var x in maps) {
            if (maps[x]['id'] == image_id) {
                maps[x]['image'] = e.target.value;
                inEditModeMap.map_image = e.target.value;
            }
            newMaps.push(maps[x]);
        }
        setMaps(newMaps);
    }

    // on change handler for updating map name
    const updateMapName = (e) => {
        var newMaps = [];
        var prefix = "mapName";
        var map_id = e.target.id.substring(prefix.length, e.target.id.length);

        for (var x in maps) {
            if (maps[x]['id'] == map_id) {
                maps[x]['name'] = e.target.value;
                inEditModeMap.map_name = e.target.value;
            }
            newMaps.push(maps[x]);
        }
        setMaps(newMaps);
    }

    // checks if an image associated with a map already exists
    function checkMapImage(image, id) {
        for (var x in maps) {
            if (maps[x]['image'] === image && maps[x]['id'] != id) {
                return true;
            }
        }
        return false;
    }

    // checks if a map name already exists
    function checkMapName(name, id) {
        for (var x in maps) {
            if (maps[x]['name'] === name && maps[x]['id'] != id) {
                console.log(maps[x]['name'] + '.............' + maps[x]['id'])
                return true;
            }
        }
        return false;
    }

    // check if a headset name already exists
    function checkHeadsetName(name, id) {
        for (var x in headsets) {
            if (headsets[x]['name'] == name && headsets[x]['id'] != id) {
                return true;
            }
        }
        return false;
    }

    const toggleCursor = (e) => {
        if (cursor == 'crosshair') {
            setCursor('auto');
            if (clickCount > 0) {
                let f = []
                for (let i in features) {
                    f.push(features[i]);
                }
                f.pop();
                setFeatures(f);
                setClickCount(0);
            }
        } else {
            setCursor('crosshair');
            setClickCount(0);
        }
    }

    const changeIcon = (v) => {
        setCrossHairIcon(v);
    }

    // deletes headset with the id and name
    function deleteHeadset(id, name) {
        const del = window.confirm("Are you sure you want to delete headset '" + name + "'?");
        if (!del) {
            return;
        }

        const url = `http://${host}:${port}/headsets/${id}`;
        const requestData = {
            method: 'DELETE',
            headers: {
                'Content-Type': 'application/json'
            }
        };

        fetch(url, requestData)
            .then(response => {
                for (var x in headsets) {
                    if (headsets[x]['id'] == id) {
                        headsets.pop(headsets[x]);
                    }
                }
                window.location.reload(false);
            });
    }

    function deleteMap(id, name) {
        const del = window.confirm("Are you sure you want to delete map '" + name + "'?");
        if (!del) {
            return;
        }

        const url = `http://${host}:${port}/maps/${id}`;
        const requestData = {
            method: 'DELETE',
            headers: {
                'Content-Type': 'application/json'
            }
        };

        fetch(url, requestData)
            .then(response => {
                for (var x in maps) {
                    if (maps[x]['id'] == id) {
                        maps.pop(maps[x]);
                    }
                }
                window.location.reload(false);
            });
    }

    // code that creates the trash icons
    function TrashIcon(props) {
        const item = props.item;
        const itemId = props.id;
        const itemName = props.name;

        if (item == 'headset') {
            return (
                <button style={{width: "30px", height: "30px"}} className='btn-danger'
                        onClick={(e) => deleteHeadset(itemId, itemName)} title="Delete Headset">
                    <FontAwesomeIcon icon={solid('trash-can')} size="lg"
                                     style={{position: 'relative', right: '1.5px', top: '-1px'}}/>
                </button>
            );
        } else {
            return (
                <button style={{width: "30px", height: "30px"}} className='btn-danger'
                        onClick={(e) => deleteMap(itemId, itemName)} title="Delete Map">
                    <FontAwesomeIcon icon={solid('trash-can')} size="lg"
                                     style={{position: 'relative', right: '1.5px', top: '-1px'}}/>
                </button>
            );
        }
    }

    function createNewIncident() {
        const requestData = {
            method: 'POST',
            headers: {
                'Content-Type': 'application/json'
            }
        };
        const url = `http://${host}:${port}/incidents/create`;
        fetch(url.toString(), requestData).then(response => {
            console.log("Incident created");
            alert('Starting new incident');
        });
    }

    return (
        <div className="App">
            <Navbar bg="dark" variant="dark">
                <Container>
                    <Navbar.Brand>Easy Viz AR Admin</Navbar.Brand>
                    <Navbar.Toggle aria-controls="basic-navbar-nav"/>
                </Container>
            </Navbar>
            <div className="app-body">
                <div className="nav">
                    <div className="dropdown-container">
                        <DropdownButton id="map-dropdown" title="Select Map" onSelect={handleMapSelection}
                                        defaultValue={getDefaultMapSelection}>
                            {
                                maps.map((e, index) => {
                                    return <Dropdown.Item eventKey={e.id}>{e.name}</Dropdown.Item>
                                })
                            }
                        </DropdownButton>
                    </div>
                    <div className="new-map-button header-button">
                        <Button variant="secondary" style={buttonStyle} onClick={(e) => showMapPopup(e)}>New
                            Map</Button>
                    </div>
                    <div className="add-feature-button header-button">
                        <Button variant="secondary" title="Add Feature" value="Add Feature"
                                onClick={(e) => showFeature(e)}>Add Feature</Button>
                    </div>

                    <div className="header-button new-incident-btn"
                         style={{position: "absolute", right: "0", paddingRight: "20px"}}>
                        <Button variant="primary" onClick={createNewIncident}>
                            New Incident
                        </Button>
                    </div>
                </div>
                <hr/>
                <NewFeature popUpClass={popUpClass} changeCursor={toggleCursor} changeIcon={changeIcon}
                            pointCoordinates={pointCoordinates} changePointValue={changePointValue} mapID={selectedMap}
                            setIconIndex={setIconIndex}/>
                <NewMap showNewMap={showNewMap}/>
                <div className="map-image-container">
                    <img id="map-image" src={selectedImage} alt="Map of the environment" onLoad={onMapLoad}
                         onClick={onMouseClick} style={{cursor: cursor}}/>
                    {combinedMapObjects.map((f, index) => {
                        return <FontAwesomeIcon icon={f.iconValue} className="features" id={f.id} alt={f.name}
                                                style={{
                                                    left: combinedMapObjects[index].scaledX,
                                                    top: combinedMapObjects[index].scaledY
                                                }}/>
                    })}
                </div>
                <div style={{width: 'max-content'}}>
                    <Form onChange={changeMapObjectsContainer}>
                        <Form.Check
                            onClick={changeMapObjects(this, 'headsets')}
                            type="switch"
                            id="headsets-switch"
                            label="Headsets"
                            checked={headsetsChecked}
                        />
                        <Form.Check
                            onChange={changeMapObjects(this, 'features')}
                            type="switch"
                            id="features-switch"
                            label="Features"
                            checked={featuresChecked}
                        />
                    </Form>
                </div>
                <div>
                    <Table striped bordered hover>
                        <thead>
                        <tr>
                            <th rowSpan='2'>Headset ID</th>
                            <th rowSpan='2'>Name</th>
                            <th rowSpan='2'>Map ID</th>
                            <th rowSpan='2'>Last Update</th>
                            <th colSpan='3'>Position</th>

                            <th colSpan='3'>Orientation</th>
                            <th colSpan='1'></th>
                        </tr>
                        <tr>
                            <th>X</th>
                            <th>Y</th>
                            <th>Z</th>
                            <th>X</th>
                            <th>Y</th>
                            <th>Z</th>
                            <th></th>
                        </tr>
                        </thead>
                        <tbody>
                        {
                            headsets.map((e, index) => {
                                return <tr>
                                    <td>{e.id}</td>
                                    <td id={"headsetName" + index}>
                                        {
                                            inEditModeHeadset.status && inEditModeHeadset.rowKey === index ? (
                                                <input
                                                    value={inEditModeHeadset.headset_name}
                                                    placeholder="Edit Headset Name"
                                                    onChange={updateHeadsetName}
                                                    name={"headsetinput" + e.id}
                                                    type="text"
                                                    id={'headsetName' + e.id}/>
                                            ) : (
                                                headsetNames[index]
                                            )
                                        }
                                    </td>
                                    <td>{e.mapId}</td>
                                    <td>{moment.unix(e.lastUpdate).fromNow()}</td>
                                    <td>{e.positionX}</td>
                                    <td>{e.positionY}</td>
                                    <td>{e.positionZ}</td>
                                    <td>{e.orientationX}</td>
                                    <td>{e.orientationY}</td>
                                    <td>{e.orientationZ}</td>
                                    <td>
                                        {
                                            (inEditModeHeadset.status && inEditModeHeadset.rowKey === index) ? (
                                                <React.Fragment>
                                                    <button
                                                        className={"btn-success"}
                                                        id={'savebtn' + e.id}
                                                        onClick={(e) => onSaveHeadsets(e, index)}
                                                        title='Save'>
                                                        Save
                                                    </button>

                                                    <button
                                                        className={"btn-secondary"}
                                                        style={{marginLeft: 8}}
                                                        onClick={(event) => onCancelHeadset(event, index)}
                                                        title='Cancel'>
                                                        Cancel
                                                    </button>
                                                </React.Fragment>
                                            ) : (
                                                <button
                                                    className={"btn-primary"}
                                                    onClick={(e) => onEditHeadset(e, index)}
                                                    title='Edit'>
                                                    Edit
                                                </button>
                                            )
                                        }
                                    </td>
                                    <td>
                                        <div>
                                            <TrashIcon item='headset' id={e.id} name={e.name}/>
                                        </div>
                                    </td>
                                </tr>
                            })
                        }
                        </tbody>
                    </Table>
                </div>
                <div>
                    <Table striped bordered hover>
                        <thead>
                        <tr>
                            <th rowSpan='2'>Map ID</th>
                            <th rowSpan='2'>Name</th>
                            <th rowSpan='2'>Image</th>
                        </tr>
                        </thead>
                        <tbody>
                        {
                            maps.map((e, index) => {
                                return <tr>
                                    <td>{e.id}</td>
                                    <td>
                                        {
                                            inEditModeMap.status && inEditModeMap.rowKey === index ? (
                                                <input
                                                    placeholder="Edit Map Name"
                                                    name="input"
                                                    type="text"
                                                    id={'mapName' + e.id}
                                                    onChange={updateMapName}
                                                    value={inEditModeMap.map_name}/>
                                            ) : (
                                                mapNames[index]['name']
                                            )
                                        }
                                    </td>
                                    <td>
                                        {
                                            inEditModeMap.status && inEditModeMap.rowKey === index ? (
                                                <input
                                                    placeholder="Edit Map Image"
                                                    name="input"
                                                    type="text"
                                                    id={'mapImage' + e.id}
                                                    onChange={updateImage}
                                                    value={inEditModeMap.map_image}/>
                                            ) : (
                                                mapNames[index]['image']
                                            )
                                        }
                                    </td>
                                    <td>
                                        {
                                            (inEditModeMap.status && inEditModeMap.rowKey === index) ? (
                                                <React.Fragment>
                                                    <button
                                                        className={"btn-success"}
                                                        id={'mapsbtn' + e.id}
                                                        onClick={(e) => saveMap(e, index)}
                                                        title='Save'>
                                                        Save
                                                    </button>

                                                    <button
                                                        className={"btn-secondary"}
                                                        style={{marginLeft: 8}}
                                                        onClick={() => onCancelMap(index)}
                                                        title='Cancel'>
                                                        Cancel
                                                    </button>
                                                </React.Fragment>
                                            ) : (
                                                <button
                                                    className={"btn-primary"}
                                                    onClick={(e) => onEditMap(e, index)}
                                                    title='Edit'>
                                                    Edit
                                                </button>
                                            )
                                        }
                                    </td>
                                    <td>
                                        <div>
                                            <TrashIcon item='map' id={e.id} name={e.name}/>
                                        </div>
                                    </td>
                                </tr>
                            })
                        }
                        </tbody>
                    </Table>
                </div>
            </div>
        </div>
    );
}

export default App;<|MERGE_RESOLUTION|>--- conflicted
+++ resolved
@@ -9,6 +9,7 @@
 import {solid, regular, brands} from '@fortawesome/fontawesome-svg-core/import.macro'
 
 import fontawesome from '@fortawesome/fontawesome'
+import {faCheckSquare, faCoffee, faFire} from '@fortawesome/fontawesome-free-solid'
 import {
     faBandage,
     faDoorClosed,
@@ -28,11 +29,11 @@
     faExclamationTriangle, faFire, faFireExtinguisher, faHeadset, faMessage,
     faSquare, faStairs, faTruckMedical, faUser);
 
-export const port = '5003'
+export const port = '5000'
 
 
 function App() {
-    const host = 'localhost';
+    const host = window.location.hostname;
 
     // Map feature type -> FA icon
     const icons = {
@@ -75,13 +76,9 @@
     const [headsetNames, setHeadsetNames] = useState([]);
     const [mapNames, setMapNames] = useState([]);
     const [clickCount, setClickCount] = useState(0);
-<<<<<<< HEAD
-    const [iconIndex, setIconIndex] = useState(-1);
+    const [iconIndex, setIconIndex] = useState(null);
     const [headsetsChecked, setHeadsetsChecked] = useState(false);
     const [featuresChecked, setFeaturesChecked] = useState(false);
-=======
-    const [iconIndex, setIconIndex] = useState(null);
->>>>>>> 5da30398
 
     useEffect(() => {
         get_maps();
@@ -259,13 +256,7 @@
                         'positionX': v.position.x,
                         'positionY': v.position.y,
                         'positionZ': v.position.z,
-<<<<<<< HEAD
                         'iconValue': v.style.icon
-=======
-                        'scaledX': convertVector2Scaled(v.position.x, v.position.x)[0],
-                        'scaledY': convertVector2Scaled(v.position.x, v.position.z)[1],
-                        'iconValue': v.type
->>>>>>> 5da30398
                     });
                 }
             }
